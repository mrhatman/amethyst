--- conflicted
+++ resolved
@@ -54,11 +54,7 @@
             ExampleGraph::default(),
         ));
 
-<<<<<<< HEAD
-    let mut game = Application::new(resources, Example, game_data, world)?;
-=======
-    let mut game = Application::new(assets_directory, Example, game_data)?;
->>>>>>> 9709f4fd
+    let mut game = Application::new(assets_directory, Example, game_data, world)?;
     game.run();
     Ok(())
 }
