--- conflicted
+++ resolved
@@ -204,72 +204,4 @@
 
 fn get_aspect(camera: &Camera) -> f32 {
     (camera.as_matrix()[(1, 1)] / camera.as_matrix()[(0, 0)]).abs()
-<<<<<<< HEAD
-=======
-}
-
-#[derive(Default)]
-struct ExampleGraph {
-    dimensions: Option<ScreenDimensions>,
-    dirty: bool,
-}
-
-#[allow(clippy::map_clone)]
-impl<B: Backend> GraphCreator<B> for ExampleGraph {
-    fn rebuild(&mut self, res: &Resources) -> bool {
-        // Rebuild when dimensions change, but wait until at least two frames have the same.
-        let new_dimensions = res.try_fetch::<ScreenDimensions>();
-        use std::ops::Deref;
-        if self.dimensions.as_ref() != new_dimensions.as_ref().map(|d| d.deref()) {
-            self.dirty = true;
-            self.dimensions = new_dimensions.map(|d| d.clone());
-            return false;
-        }
-        self.dirty
-    }
-
-    fn builder(&mut self, factory: &mut Factory<B>, res: &Resources) -> GraphBuilder<B, Resources> {
-        self.dirty = false;
-
-        use amethyst::shred::SystemData;
-
-        let window = <ReadExpect<'_, Window>>::fetch(res);
-
-        let surface = factory.create_surface(&window);
-        let dimensions = self.dimensions.as_ref().unwrap();
-        let window_kind =
-            image::Kind::D2(dimensions.width() as u32, dimensions.height() as u32, 1, 1);
-
-        let mut graph_builder = GraphBuilder::new();
-
-        let color = graph_builder.create_image(
-            window_kind,
-            1,
-            factory.get_surface_format(&surface),
-            Some(ClearValue::Color(CLEAR_COLOR.into())),
-        );
-
-        let depth = graph_builder.create_image(
-            window_kind,
-            1,
-            Format::D16Unorm,
-            Some(ClearValue::DepthStencil(ClearDepthStencil(1.0, 0))),
-        );
-
-        let pass = graph_builder.add_node(
-            SubpassBuilder::new()
-                .with_group(DrawUiDesc::new().builder())
-                .with_group(DrawShadedDesc::new().builder())
-                .with_color(color)
-                .with_depth_stencil(depth)
-                .into_pass(),
-        );
-
-        let present_builder = PresentNode::builder(factory, surface, color).with_dependency(pass);
-
-        graph_builder.add_node(present_builder);
-
-        graph_builder
-    }
->>>>>>> 9aab0125
 }