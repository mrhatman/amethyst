use amethyst::{
    assets::{
        Completion, Handle, Prefab, PrefabData, PrefabLoader, PrefabLoaderSystem, ProgressCounter,
        RonFormat,
    },
    core::{Transform, TransformBundle},
    derive::PrefabData,
    ecs::{Entity, ReadExpect, ReadStorage, System, World, WorldExt, WriteStorage},
    input::{is_close_requested, is_key_down, InputBundle, StringBindings},
    prelude::{
        Application, Builder, GameData, GameDataBuilder, SimpleState, SimpleTrans, StateData,
        StateEvent, Trans,
    },
    renderer::{
        camera::{Camera, CameraPrefab},
        formats::GraphicsPrefab,
        light::LightPrefab,
        pass::DrawShadedDesc,
        rendy::{
            factory::Factory,
            graph::{
                present::PresentNode,
                render::{RenderGroupDesc, SubpassBuilder},
                GraphBuilder,
            },
            hal::{
                command::{ClearDepthStencil, ClearValue},
                format::Format,
                image,
            },
            mesh::{Normal, Position, Tangent, TexCoord},
        },
        system::{GraphCreator, RenderingSystem},
        types::{Backend, DefaultBackend},
    },
    ui::{DrawUiDesc, UiBundle, UiCreator, UiFinder, UiText},
    utils::{
        auto_fov::{AutoFov, AutoFovSystem},
        tag::{Tag, TagFinder},
    },
    window::{ScreenDimensions, WindowBundle},
    winit::{VirtualKeyCode, Window},
    Error,
};
use log::{error, info};
use serde::{Deserialize, Serialize};

const CLEAR_COLOR: [f32; 4] = [0.0, 0.0, 0.0, 1.0];

fn main() -> Result<(), Error> {
    amethyst::start_logger(Default::default());

    let app_dir = amethyst::utils::application_dir("examples")?;
    let display_config_path = app_dir.join("auto_fov/config/display.ron");
    let assets_directory = app_dir.join("assets");

    let mut world = World::new();

    let game_data = GameDataBuilder::new()
        .with_bundle(
            &mut world,
            WindowBundle::from_config_path(display_config_path),
        )?
        .with(
            PrefabLoaderSystem::<ScenePrefab>::new(&mut world),
            "prefab",
            &[],
        )
        .with(AutoFovSystem::default(), "auto_fov", &["prefab"]) // This makes the system adjust the camera right after it has been loaded (in the same frame), preventing any flickering
        .with(ShowFovSystem, "show_fov", &["auto_fov"])
        .with_bundle(&mut world, TransformBundle::new())?
        .with_bundle(&mut world, InputBundle::<StringBindings>::new())?
        .with_bundle(
            &mut world,
            UiBundle::<DefaultBackend, StringBindings>::new(),
        )?
        .with_thread_local(RenderingSystem::<DefaultBackend, _>::new(
            ExampleGraph::default(),
        ));

<<<<<<< HEAD
    let mut game = Application::build(assets, Loading::new(), world)?.build(game_data)?;
=======
    let mut game = Application::build(assets_directory, Loading::new())?.build(game_data)?;
>>>>>>> 9709f4fd
    game.run();

    Ok(())
}

#[derive(Default, Deserialize, PrefabData, Serialize)]
#[serde(default)]
struct ScenePrefab {
    graphics: Option<GraphicsPrefab<(Vec<Position>, Vec<Normal>, Vec<Tangent>, Vec<TexCoord>)>>,
    transform: Option<Transform>,
    light: Option<LightPrefab>,
    camera: Option<CameraPrefab>,
    auto_fov: Option<AutoFov>, // `AutoFov` implements `PrefabData` trait
    show_fov_tag: Option<Tag<ShowFov>>,
}

#[derive(Clone, Default)]
struct ShowFov;

struct Loading {
    progress: ProgressCounter,
    scene: Option<Handle<Prefab<ScenePrefab>>>,
}

impl Loading {
    fn new() -> Self {
        Loading {
            progress: ProgressCounter::new(),
            scene: None,
        }
    }
}

impl SimpleState for Loading {
    fn on_start(&mut self, data: StateData<GameData>) {
        data.world.exec(|mut creator: UiCreator<'_>| {
            creator.create("ui/loading.ron", &mut self.progress);
            creator.create("ui/fov.ron", &mut self.progress);
        });

        let handle = data.world.exec(|loader: PrefabLoader<'_, ScenePrefab>| {
            loader.load("prefab/auto_fov.ron", RonFormat, &mut self.progress)
        });
        self.scene = Some(handle);
    }

    fn update(&mut self, _: &mut StateData<'_, GameData<'_, '_>>) -> SimpleTrans {
        match self.progress.complete() {
            Completion::Loading => Trans::None,
            Completion::Failed => {
                error!("Failed to load the scene");
                Trans::Quit
            }
            Completion::Complete => {
                info!("Loading finished. Moving to the main state.");
                Trans::Switch(Box::new(Example {
                    scene: self.scene.take().unwrap(),
                }))
            }
        }
    }
}

struct Example {
    scene: Handle<Prefab<ScenePrefab>>,
}

impl SimpleState for Example {
    fn on_start(&mut self, data: StateData<'_, GameData<'_, '_>>) {
        data.world.create_entity().with(self.scene.clone()).build();
        data.world
            .exec(|finder: UiFinder| finder.find("loading"))
            .map_or_else(
                || error!("Unable to find Ui Text `loading`"),
                |e| {
                    data.world
                        .delete_entity(e)
                        .unwrap_or_else(|err| error!("{}", err))
                },
            );
    }

    fn handle_event(
        &mut self,
        _: StateData<'_, GameData<'_, '_>>,
        event: StateEvent,
    ) -> SimpleTrans {
        if let StateEvent::Window(ref event) = event {
            if is_close_requested(event) || is_key_down(event, VirtualKeyCode::Escape) {
                Trans::Quit
            } else {
                Trans::None
            }
        } else {
            Trans::None
        }
    }
}

struct ShowFovSystem;

impl<'a> System<'a> for ShowFovSystem {
    type SystemData = (
        TagFinder<'a, ShowFov>,
        UiFinder<'a>,
        WriteStorage<'a, UiText>,
        ReadStorage<'a, Camera>,
        ReadExpect<'a, ScreenDimensions>,
    );

    fn run(&mut self, (tag_finder, ui_finder, mut ui_texts, cameras, screen): Self::SystemData) {
        let screen_aspect = screen.aspect_ratio();
        if let Some(t) = ui_finder
            .find("screen_aspect")
            .and_then(|e| ui_texts.get_mut(e))
        {
            t.text = format!("Screen Aspect Ratio: {:.2}", screen_aspect);
        }

        if let Some(entity) = tag_finder.find() {
            if let Some(camera) = cameras.get(entity) {
                let fovy = get_fovy(camera);
                let camera_aspect = get_aspect(camera);
                if let Some(t) = ui_finder
                    .find("camera_aspect")
                    .and_then(|e| ui_texts.get_mut(e))
                {
                    t.text = format!("Camera Aspect Ratio: {:.2}", camera_aspect);
                }
                if let Some(t) = ui_finder
                    .find("camera_fov")
                    .and_then(|e| ui_texts.get_mut(e))
                {
                    t.text = format!("Camera Fov: ({:.2}, {:.2})", fovy * camera_aspect, fovy);
                }
            }
        }
    }
}

fn get_fovy(camera: &Camera) -> f32 {
    (-1.0 / camera.as_matrix()[(1, 1)]).atan() * 2.0
}

fn get_aspect(camera: &Camera) -> f32 {
    (camera.as_matrix()[(1, 1)] / camera.as_matrix()[(0, 0)]).abs()
}

#[derive(Default)]
struct ExampleGraph {
    dimensions: Option<ScreenDimensions>,
    dirty: bool,
}

#[allow(clippy::map_clone)]
impl<B: Backend> GraphCreator<B> for ExampleGraph {
    fn rebuild(&mut self, world: &World) -> bool {
        // Rebuild when dimensions change, but wait until at least two frames have the same.
        let new_dimensions = world.try_fetch::<ScreenDimensions>();
        use std::ops::Deref;
        if self.dimensions.as_ref() != new_dimensions.as_ref().map(|d| d.deref()) {
            self.dirty = true;
            self.dimensions = new_dimensions.map(|d| (*d).clone());
            return false;
        }
        self.dirty
    }

    fn builder(&mut self, factory: &mut Factory<B>, world: &World) -> GraphBuilder<B, World> {
        self.dirty = false;

        use amethyst::shred::SystemData;

        let window = <ReadExpect<'_, Window>>::fetch(world);

        let surface = factory.create_surface(&window);
        let dimensions = self.dimensions.as_ref().unwrap();
        let window_kind =
            image::Kind::D2(dimensions.width() as u32, dimensions.height() as u32, 1, 1);

        let mut graph_builder = GraphBuilder::new();

        let color = graph_builder.create_image(
            window_kind,
            1,
            factory.get_surface_format(&surface),
            Some(ClearValue::Color(CLEAR_COLOR.into())),
        );

        let depth = graph_builder.create_image(
            window_kind,
            1,
            Format::D16Unorm,
            Some(ClearValue::DepthStencil(ClearDepthStencil(1.0, 0))),
        );

        let pass = graph_builder.add_node(
            SubpassBuilder::new()
                .with_group(DrawUiDesc::new().builder())
                .with_group(DrawShadedDesc::new().builder())
                .with_color(color)
                .with_depth_stencil(depth)
                .into_pass(),
        );

        let present_builder = PresentNode::builder(factory, surface, color).with_dependency(pass);

        graph_builder.add_node(present_builder);

        graph_builder
    }
}<|MERGE_RESOLUTION|>--- conflicted
+++ resolved
@@ -78,11 +78,7 @@
             ExampleGraph::default(),
         ));
 
-<<<<<<< HEAD
-    let mut game = Application::build(assets, Loading::new(), world)?.build(game_data)?;
-=======
-    let mut game = Application::build(assets_directory, Loading::new())?.build(game_data)?;
->>>>>>> 9709f4fd
+    let mut game = Application::build(assets_directory, Loading::new(), world)?.build(game_data)?;
     game.run();
 
     Ok(())
