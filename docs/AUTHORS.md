--- conflicted
+++ resolved
@@ -1,40 +1,5 @@
 # Authors
 
-<<<<<<< HEAD
-- Aceeri
-- Colin Sherratt
-- Demur Rumed
-- Douglas Eugene Reisinger II
-- Dzmitry Malyshau
-- Emil Gardström
-- Eyal Kalderon
-- happenslol (Hilmar Wiegand)
-- Hittherhod
-- Ilya Bogdanov
-- Joël Lupien
-- khskarl (Karll Henning)
-- Konstantin Zverev
-- kylejlin (Kyle Lin)
-- Lucas Ince
-- Lucio Franco
-- Lukas Schmierer
-- Matthias Schuster
-- Moxinilian (Théo Degioanni)
-- msiglreith
-- NCrashed (Anton Gushcha)
-- Nikita Chashchinskii
-- Oflor
-- ohnoimdead (Tres Henry)
-- Robbie Cooper
-- Scott Corbeil
-- Simon Rönnberg
-- Thomas Schaller
-- White-Oak
-- Xaeroxe (Jacob Kiesel)
-- Telzhaak
-- Alve™ (Alve Larsson)
-=======
 See the [GitHub Contributors][contributors] list.
 
-[contributors]: https://github.com/amethyst/amethyst/graphs/contributors
->>>>>>> 5963815e
+[contributors]: https://github.com/amethyst/amethyst/graphs/contributors