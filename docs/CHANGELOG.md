# Change Log

All notable changes to this project will be documented in this file.

The format is based on [Keep a Changelog][kc], and this project adheres to
[Semantic Versioning][sv].

[kc]: http://keepachangelog.com/
[sv]: http://semver.org/

## [Unreleased]

### Added
- Implement `Debug` for `ProgressCounter` and `ProgressCounterTracker`. ([#1973])
- Added a custom render pass Example. ([#1904])
- Add an entry for `examples/tiles` to the examples readme. ([#1978])
- Added UI states/menu example. [#1986]
- Allow user to specify custom completion function in `amethyst_test::WaitForLoad`. ([#1984])
- Log warning when `amethyst_test::WaitForLoad` has not completed in 10 seconds. ([#1984])

### Changed

- Use a premultiplied view_proj matrix in vertex shaders. ([#1964])
- amethyst_network completely rewritten to provide a new baseline with which to build. ([#1917])
- Cleaned up tiles example. Added rotation and translation tests, fixed raycast debug box. Added default zoom to `PROJECT` perspective projection since no one knew to zoom out. ([#1974])
- `AmethystApplication::with_fn` constraint relaxed from `Fn` to `FnOnce`. ([#1983])
- ScreenDimensions now consistently reports window size in physical pixels. ([#1988])
- `Config::load` now returns an error or failure rather than silently falling back to the default config. Same is true for the `from_config_file` methods on `RenderToWindow`, `WindowBundle`, and `WindowSystem` ([#1989])
- Adds `get` methods to the underlying net::transport resources ([#2005])

### Deprecated

- `Config::load_no_fallback`, use `Config::load` instead ([#1989])

### Removed

### Fixed

- Tilemap rotation was incorrect and not transposed. Fixed and uses component rotation. ([#1974])
- `Config` types no longer require a `Default` impl ([#1989])
<<<<<<< HEAD
- Fixed an incorrect dimensions being used in Tile Encoders, causing bad lookups in assymetric maps in any Z-level besides 0 ([#2017])
=======
- Fixed Incorrect path for sprite_camera_follow example ([#2004])
>>>>>>> c5c05d38

### Security

[#1904]: https://github.com/amethyst/amethyst/pull/1904
[#1964]: https://github.com/amethyst/amethyst/pull/1964
[#1973]: https://github.com/amethyst/amethyst/pull/1973
[#1974]: https://github.com/amethyst/amethyst/pull/1974
[#1978]: https://github.com/amethyst/amethyst/pull/1978
[#1983]: https://github.com/amethyst/amethyst/pull/1983
[#1984]: https://github.com/amethyst/amethyst/pull/1984
[#1986]: https://github.com/amethyst/amethyst/pull/1986
[#1989]: https://github.com/amethyst/amethyst/pull/1989
<<<<<<< HEAD
[#2017]: https://github.com/amethyst/amethyst/pull/2017
=======
[#2005]: https://github.com/amethyst/amethyst/pull/2005
[#2004]: https://github.com/amethyst/amethyst/pull/2004
>>>>>>> c5c05d38

## [0.13.3] - 2019-10-4

### Fixed

- Fixed a silent shader error causing amethyst_tiles not to work. ([#1968])

[#1966]: https://github.com/amethyst/amethyst/pull/1968

## [0.13.2] - 2019-10-4

### Fixed

- Fix fluent and unic-langid alignment ([#1966])

[#1966]: https://github.com/amethyst/amethyst/pull/1966

## [0.13.1] - 2019-10-3

### Added

- `FlatEncoder` added to amethyst_tiles for flat linear encoding which is optimized for space. ([#1950])

### Changed

- Updated `syn`, `quote`, and `proc-macro2` to `1.0`. ([#1952])

### Fixed

- `TileMap` was not allocating enough space for to compensate for morton encoding alignment. This means that
  all tilemap allocation must occur on 2^n boundary aligned on all axis (or x-y axis for Morton2D) ([#1950])
- Add missing re-export for HideHierarchySystemDesc ([#1945])
- `TileArgs` POD had incorrect format for `tile_coordinate` argument, caused a crash on metal backend. ([#1957])

[#1945]: https://github.com/amethyst/amethyst/pull/1945
[#1950]: https://github.com/amethyst/amethyst/pull/1950
[#1952]: https://github.com/amethyst/amethyst/pull/1952
[#1957]: https://github.com/amethyst/amethyst/pull/1957

## [0.13.0] - 2019-09-25

### Major breaking changes

- Systems needing initialization with world resources must go through a `SystemDesc` intermediate builder. ([#1780])

### Added

- `SystemDesc` proc macro derive to simplify defining `SystemDesc`s. ([#1780])
- `UiButtonData` is now exported from `amethyst_ui` and can be used for custom widgets. ([#1859])
- Add an audio subchapter to the pong chapter. ([#1842])
- Add `DispatcherOperation` to store dispatcher build logic, which can be executed lazily. ([#1870])
- `AmethystApplication` takes in `SystemDesc`s through `with_system_desc`. ([#1882])
- `AmethystApplication::with_thread_local_desc` takes in `RunNowDesc`. ([#1882])
- Add `NineSlice` support to `UiImage`. ([#1896])
- `RenderingBundle` for full manual control of the rendering pipeline via a custom `GraphCreator`. ([#1839])
- `CameraOrtho::new` takes in `CameraOrthoWorldCoordinates`, which can be set to custom dimensions. ([#1916])
- `Camera::screen_ray` method added, returning an appropriate `Ray` structure ([#1918]).
- `amethyst_test`: `InMemorySource` and `WaitForLoad` helpers ([#1933]).
- Animations are available with `UiTransform`s. ([#1935])

### Changed

- All `-Builder` structs in amethyst_ui/prefab.rs are now called `-Data`. ([#1859])
- `AmethystApplication` takes in a `System` instead of a closure for `with_system`. ([#1882])
- `AmethystApplication::with_thread_local` constraint relaxed to `RunNow` (previously `System`). ([#1882])
- `SystemDesc` proc macro supports `#[system_desc(event_reader_id)]` to register event reader. ([#1883])
- `SystemDesc` proc macro supports `#[system_desc(flagged_storage_reader(Component))]`. ([#1886])
- Use `SystemDesc` derive to generate `SystemDesc` implementations for common case systems. ([#1887])
- `DispatcherOperation` stores system name and dependencies as `String`s. ([#1891])
- `TextureProcessor` renamed to `TextureProcessorSystem`. ([#1839])
- `MeshProcessor` renamed to `MeshProcessorSystem`. ([#1839])
- `AmethystApplication::with_setup` now takes in `FnOnce(&mut World) + Send + 'static`. ([#1912])
- `AmethystApplication::with_setup` runs the function before the dispatcher. ([#1912])
- `UiImage:PartialTexture` & `UiImage:Sprite` texture coordinates are correct. Clarified types. ([#1906],[#1919])
- `Camera::screen_to_world` renamed `Camera::screen_to_world_point` and its API has changed to a Point3 ([#1918]).
- 'amethyst_tiles' crate added supporting 2d and 3d tile map rendering with sprites. ([#1820])

### Fixed

- `RenderingBundle` is registered last in all examples. ([#1881])

[#1780]: https://github.com/amethyst/amethyst/pull/1780
[#1859]: https://github.com/amethyst/amethyst/pull/1859
[#1842]: https://github.com/amethyst/amethyst/pull/1842
[#1870]: https://github.com/amethyst/amethyst/pull/1870
[#1881]: https://github.com/amethyst/amethyst/pull/1881
[#1882]: https://github.com/amethyst/amethyst/pull/1882
[#1883]: https://github.com/amethyst/amethyst/pull/1883
[#1886]: https://github.com/amethyst/amethyst/pull/1886
[#1887]: https://github.com/amethyst/amethyst/pull/1887
[#1891]: https://github.com/amethyst/amethyst/pull/1891
[#1896]: https://github.com/amethyst/amethyst/pull/1896
[#1839]: https://github.com/amethyst/amethyst/pull/1839
[#1906]: https://github.com/amethyst/amethyst/issues/1906
[#1912]: https://github.com/amethyst/amethyst/pull/1912
[#1916]: https://github.com/amethyst/amethyst/pull/1916
[#1919]: https://github.com/amethyst/amethyst/pull/1919
[#1918]: https://github.com/amethyst/amethyst/pull/1918
[#1933]: https://github.com/amethyst/amethyst/pull/1933
[#1820]: https://github.com/amethyst/amethyst/pull/1820

## [0.12.0] - 2019-07-30

### Breaking changes

- `Float` newtype removed, moved back to `f32` primitive for all values ([#1747])
- `TextureProcessor` and `MeshProcessor` systems are now separated from `RenderingSystem` ([#1772])

### Added

- Add a feature flag `sentry` to disable the sentry dependency. ([#1804]) ([#1825])
- Fixes and renames regression from ([#1442]) added back `position_from_world` as `screen_to_world`. Also added
  `world_to_screen`. Also adds `Transform::copy_local_to_global()' for`debug_assertion` builds ([#1733])
- Add `add_rectangle`, `add_rotated_rectangle`, `add_box`, `add_rotated_box`, `add_circle`, `add_rotated_circle`,
  `add_cylinder`, `add_rotated_cylinder` and `add_sphere` functions to `DebugLinesComponent`
  and the corresponding draw functions to `DebugLines`, to draw simple shapes with debug lines. ([#1766])
- `InputEvent::AxisMoved` is sent upon button press / release. ([#1512], [#1797])
- `UiImage` is updated to allow for partial textures and sprites. ([#1809],[#1811])
- Added `RenderingBundle` with a rendering plugin system, making rendering setup easier ([#1772])
- Documentation for `Tint` component. ([#1802])

### Changed

- Splitted the `/resources` directory of amethyst projects into `/assets` and `/config`. ([#1806])
- Rename FPSCounter, FPSCounterBundle, FPSCounterSystem to FpsCounter, FpsCounterBundle, FpsCounterSystem. ([#1719])
- Add Tint component support for sprites. ([#1756])
- Remove remaining <N: RealField> type parameter on GameDataBuilder, add Debug derive to LoggerConfig ([#1758])
- Inverted mouse wheel scroll direction event. Now using winit's standard. ([#1767])
- Add `load_from_data_async` to Asset Loader. ([#1753])
- Add `SerializableFormat` marker trait which is now needed to be implemented for all the formats that are supposed to be serialized. ([#1720])
- Make the GltfSceneOptions field of GltfSceneFormat public. ([#1791])
- Updated fluent to version 0.6. ([#1800])
  `InputEvent<T>` now takes in the `BindingTypes` as a type parameter. ([#1797])
- Use `crossbeam-queue` crate directly. ([#1822])

### Fixed

- Fix stack overflow on serializing `Box<dyn Format<_>>`. ([#1720])
- Fix the steps for enabling the nightly flag in the pong tutorial. ([#1805])
- Fix animation unwrap on missing animated component. ([#1773])
- Fix tangent generation in procedural shapes. ([#1807])

[#1512]: https://github.com/amethyst/amethyst/issues/1512
[#1719]: https://github.com/amethyst/amethyst/pull/1719
[#1720]: https://github.com/amethyst/amethyst/pull/1720
[#1733]: https://github.com/amethyst/amethyst/pull/1733
[#1747]: https://github.com/amethyst/amethyst/pull/1747
[#1753]: https://github.com/amethyst/amethyst/pull/1753
[#1756]: https://github.com/amethyst/amethyst/pull/1756
[#1758]: https://github.com/amethyst/amethyst/pull/1758
[#1766]: https://github.com/amethyst/amethyst/pull/1766
[#1767]: https://github.com/amethyst/amethyst/pull/1719
[#1772]: https://github.com/amethyst/amethyst/pull/1772
[#1773]: https://github.com/amethyst/amethyst/pull/1773
[#1791]: https://github.com/amethyst/amethyst/pull/1791
[#1797]: https://github.com/amethyst/amethyst/pull/1797
[#1800]: https://github.com/amethyst/amethyst/pull/1800
[#1802]: https://github.com/amethyst/amethyst/pull/1802
[#1804]: https://github.com/amethyst/amethyst/pull/1804
[#1805]: https://github.com/amethyst/amethyst/pull/1805
[#1807]: https://github.com/amethyst/amethyst/pull/1807
[#1809]: https://github.com/amethyst/amethyst/issues/1809
[#1811]: https://github.com/amethyst/amethyst/pull/1811
[#1822]: https://github.com/amethyst/amethyst/pull/1822
[#1825]: https://github.com/amethyst/amethyst/pull/1825

## [0.11.0] - 2019-06

### Added

- Introduce `application_dir` utility ([#1213])
- Derive `Copy`, `PartialEq`, `Eq`, `Serialize`, `Deserialize` for `Flipped` component. ([#1237])
- A way to change the default `Source` using `set_default_source` and `with_default_source`. ([#1256])
- "How To" guides for using assets and defining custom assets. ([#1251])
- Explanation on how prefabs function in Amethyst. ([#1114])
- `amethyst_renderer::Rgba` is now a `Component` that changes the color and transparency of the entity
  it is attached to. ([#1282])
- `AutoFov` and `AutoFovSystem` to adjust horizontal FOV to screen aspect ratio. ([#1281])
- Add `icon` to `DisplayConfig` to set a window icon using a path to a file ([#1373])
- Added setting to control gfx_device_gl logging level separately, and set it to Warn by default. ([#1404])
- Add `loaded_icon` to `DisplayConfig` to set a window icon programatically ([#1405])
- Added optional feature gates which will reduce compilation times when used. ([#1412])
- Several passes got `with_transparency_settings` which changes the transparency settings for the pass. ([#1419])
- Add `SpriteRenderPrefab`. ([#1435])
- Add `ScreenSpace` component. Draws entities using the screen coordinates. ([#1424])
- Add `add_removal_to_entity` function. ([#1445])
- Add `position_from_screen` to `Camera`. Transforms position from screen space to camera space. ([#1442])
- Add `SpriteScenePrefab`. Allows load sprites from a grid and add them to the `SpriteRenderer`. ([#1469])
- Add `Widgets` resource. Allows keeping track of UI entities and their components and iterating over them. ([#1390])
- `AmethystApplication` takes in application name using `with_app_name(..)`. ([#1499])
- Add `NetEvent::Reliable` variant. When added to NetConnection, these events will eventually reach the target. ([#1513])
- "How To" guides for defining state-specific dispatchers. ([#1498])
- Adding support for AMETHYST_NUM_THREADS environment variable to control size of the threads pool used by thread_pool_builder.
- Add `Input` variant to `StateEvent`. ([#1478])
- Support type parameters in `EventReader` derive. ([#1478])
- Derive `Debug`, `PartialEq`, `Eq` for `Source`. ([#1591])
- Added `events` example which demonstrates working even reader and writer in action. ([#1538])
- Implement builder like functionality for `AnimationSet` and `AnimationControlSet` ([#1568])
- Add `get_mouse_button` and `is_mouse_button_down` utility functions to amethyst_input. ([#1582])
- Add `amethyst_input::Axis::MouseWheel` ([#1642])
- Add `amethyst_input::BindingError::MouseWheelAlreadyBound` ([#1642])
- Add `amethyst_input::InputHandler::send_frame_begin` ([#1642])
- Add `amethyst_input::InputHandler::mouse_wheel_value` ([#1642])
- Added `Float::from_f32` and `Float::from_f64` `const fn`s so `Float` can be used as `const`. ([#1687])
- Add `debug_lines_ortho` example. ([#1703])

### Changed

- `#[derive(PrefabData)]` now supports enums as well as structs
- Make `frame_limiter::do_sleep` calculate the amount of time to sleep instead of calling `sleep(0)` ([#1446])
- Make `application_root_dir` return a `Result<Path>` instead of a `String` ([#1213])
- Remove unnecessary texture coordinates offset in `Sprite::from_pixel_values` ([#1267])
- Changed `ActiveCamera` to have the `Option` inside. ([#1280])
- `AudioBundle::new()` no longer exists, as `AudioBundle` is now a unit type. It also no longer initializes the `DjSystem` ([#1356])
- Convert everything to use err-derive and amethyst_error ([#1365])
- Removed redundant code in `renderer.rs` ([#1375])
- Refactored audio initialization to be more bundle-centric ([#1388])
- Changed argument types of `exec_removal` to allow use of both Read and Write Storages. ([#1397])
- Changed default log level to Info. ([#1404])
- Remove unnecessary `mut` from `AnimationControlSet::has_animation` ([#1408])
- Moved amethyst*gltf from development workspace to be like the other amethyst*\* subcrates. ([#1411])
- Re-exported amethyst_gltf by amethyst as amethyst::gltf. ([#1411])
- `Default::default` now returns a pass with transparency enabled for all applicable passes. ([#1419])
- Several passes had a function named `with_transparency` changed to accept a boolean. ([#1419])
- `FrameRateLimitConfig` has a `new` constructor, and its fields are made public. ([#1436])
- Derive `Deserialize, Serialize` for `MaterialPrimitive` and `SpriteRenderPrimitive`, remove
  extra bounds from `AnimatablePrefab` and `AnimationSetPrefab` ([#1435])
- Renamed `amethyst_core::specs` to `amethyst_core::ecs` and `amethyst_core::nalgebra` to `amethyst_core::math`. ([#1410])
- Simplified some of the conditionals in the Pong tutorial. ([#1439])
- Changed the names of many Transform functions to better reflect their actual function and reduce potential semantic confusion ([#1451])
- `ProgressCounter#num_loading()` no longer includes failed assets. ([#1452])
- `SpriteSheetFormat` field renamed from `spritesheet_*` to `texture_*`. ([#1469])
- Add new `keep_aspect_ratio` field to `Stretch::XY`. ([#1480])
- Renamed `Text` UI Prefab to `Label` in preparation for full widget integration in prefabs. ([#1390])
- `amethyst_test` includes the application name of a failing test. ([#1499])
- `amethyst_test` returns the panic message of a failed execution. ([#1499])
- Rename `NetEvent::Custom` variant to `NetEvent::Unreliable`. ([#1513])
- Updated laminar to 0.2.0. ([#1502])
- Large binary files in examples are now tracked with `git-lfs`. ([#1509])
- Allowed the user to arrange with laminar. ([#1523])
- Removed `NetEvent::Custom` and added `NetEvent::Packet(NetPacket)` ([#1523])
- Fixed update is no longer frame rate dependent ([#1516])
- Display the syntax error when failing to parse sprite sheets ([#1526])
- Added generic parameter type to `Transform` to configure floating point precision (then removed). ([#1334]) ([#1584])
- `NetConnection` is automatically created when client starts sends data to server. ([#1539])
- User will receive `NetEvent::Connected` on new connection and `NetEvent::Disconnected` on disconnect. ([#1539])
- Added a `pivot` field to `UiTransform`. ([#1571])
- Fix fly_camera example initial camera and cube position. ([#1582])
- Add to fly_camera example code to release and capture back mouse input, and to show and hide cursor. ([#1582])
- Updated `rodio` to `0.9`. ([#1683])

#### Rendy support

- Brand new way to define rendering pipelines.
- OpenGL support temporarily dropped, Vulkan and Metal support added.
- Normalized texel coordinates are now in Vulkan convention (top-left 0.0, bottom-right 1.0), mirrored vertically compared to old one.
- World space is now Y-up consistently for all projections (2D and 3D).
- `Format` type no longer has associated `Options` and is now object-safe. It is expected to carry required options itself.
- `Format` now supports tag-based deserialization, it is no longer required to provide specific format to prefab type.
- Combined input axis/action generics into single type.
- `Material` is now an asset. Must be turned into handle before putting on an entity.
- Removed `Flipped` component. Use `flip_horizontal` and `flip_vertical` sprite property instead.
- Added [Rendy migration guide][rendy_migration]. ([#1626])

### Removed

- Removed all `NetEvent's` because they were not used. ([#1539])
- Removed filter logic, because it didn't do anything, will be added back in a later version (NetFilter, FilterConnected). ([#1539])

### Fixed

- Optimize loading of wavefront obj mesh assets by getting rid of unnecessary allocations. ([#1454])
- Fixed the "json" feature for amethyst_assets. ([#1302])
- Fixed default system font loading to accept uppercase extension ("TTF"). ([#1328])
- Set width and height of Pong Paddles ([#1363])
- Fix omission in `PosNormTangTex` documentation. ([#1371])
- Fix division by zero in vertex data building ([#1481])
- Fix tuple index generation on `PrefabData` and `EventReader` proc macros. ([#1501])
- Avoid segmentation fault on Windows when using `AudioBundle` in `amethyst_test`. ([#1595], [#1599])

[rendy_migration]: https://book.amethyst.rs/master/appendices/b_migration_notes/rendy_migration.html
[#1114]: https://github.com/amethyst/amethyst/pull/1114
[#1213]: https://github.com/amethyst/amethyst/pull/1213
[#1237]: https://github.com/amethyst/amethyst/pull/1237
[#1251]: https://github.com/amethyst/amethyst/pull/1251
[#1256]: https://github.com/amethyst/amethyst/pull/1256
[#1267]: https://github.com/amethyst/amethyst/pull/1267
[#1280]: https://github.com/amethyst/amethyst/pull/1280
[#1282]: https://github.com/amethyst/amethyst/pull/1282
[#1281]: https://github.com/amethyst/amethyst/pull/1281
[#1302]: https://github.com/amethyst/amethyst/pull/1302
[#1328]: https://github.com/amethyst/amethyst/pull/1328
[#1334]: https://github.com/amethyst/amethyst/pull/1334
[#1356]: https://github.com/amethyst/amethyst/pull/1356
[#1363]: https://github.com/amethyst/amethyst/pull/1363
[#1365]: https://github.com/amethyst/amethyst/pull/1365
[#1371]: https://github.com/amethyst/amethyst/pull/1371
[#1373]: https://github.com/amethyst/amethyst/pull/1373
[#1375]: https://github.com/amethyst/amethyst/pull/1375
[#1388]: https://github.com/amethyst/amethyst/pull/1388
[#1390]: https://github.com/amethyst/amethyst/pull/1390
[#1397]: https://github.com/amethyst/amethyst/pull/1397
[#1404]: https://github.com/amethyst/amethyst/pull/1404
[#1408]: https://github.com/amethyst/amethyst/pull/1408
[#1405]: https://github.com/amethyst/amethyst/pull/1405
[#1411]: https://github.com/amethyst/amethyst/pull/1411
[#1412]: https://github.com/amethyst/amethyst/pull/1412
[#1419]: https://github.com/amethyst/amethyst/pull/1419
[#1424]: https://github.com/amethyst/amethyst/pull/1424
[#1435]: https://github.com/amethyst/amethyst/pull/1435
[#1436]: https://github.com/amethyst/amethyst/pull/1436
[#1410]: https://github.com/amethyst/amethyst/pull/1410
[#1439]: https://github.com/amethyst/amethyst/pull/1439
[#1445]: https://github.com/amethyst/amethyst/pull/1445
[#1446]: https://github.com/amethyst/amethyst/pull/1446
[#1451]: https://github.com/amethyst/amethyst/pull/1451
[#1452]: https://github.com/amethyst/amethyst/pull/1452
[#1454]: https://github.com/amethyst/amethyst/pull/1454
[#1442]: https://github.com/amethyst/amethyst/pull/1442
[#1469]: https://github.com/amethyst/amethyst/pull/1469
[#1478]: https://github.com/amethyst/amethyst/pull/1478
[#1481]: https://github.com/amethyst/amethyst/pull/1481
[#1480]: https://github.com/amethyst/amethyst/pull/1480
[#1498]: https://github.com/amethyst/amethyst/pull/1498
[#1499]: https://github.com/amethyst/amethyst/pull/1499
[#1501]: https://github.com/amethyst/amethyst/pull/1501
[#1502]: https://github.com/amethyst/amethyst/pull/1515
[#1513]: https://github.com/amethyst/amethyst/pull/1513
[#1509]: https://github.com/amethyst/amethyst/pull/1509
[#1523]: https://github.com/amethyst/amethyst/pull/1523
[#1524]: https://github.com/amethyst/amethyst/pull/1524
[#1526]: https://github.com/amethyst/amethyst/pull/1526
[#1538]: https://github.com/amethyst/amethyst/pull/1538
[#1539]: https://github.com/amethyst/amethyst/pull/1543
[#1568]: https://github.com/amethyst/amethyst/pull/1568
[#1571]: https://github.com/amethyst/amethyst/pull/1571
[#1584]: https://github.com/amethyst/amethyst/pull/1584
[#1591]: https://github.com/amethyst/amethyst/pull/1591
[#1582]: https://github.com/amethyst/amethyst/pull/1582
[#1595]: https://github.com/amethyst/amethyst/issues/1595
[#1599]: https://github.com/amethyst/amethyst/pull/1599
[#1626]: https://github.com/amethyst/amethyst/pull/1626
[#1642]: https://github.com/amethyst/amethyst/pull/1642
[#1683]: https://github.com/amethyst/amethyst/pull/1683
[#1687]: https://github.com/amethyst/amethyst/pull/1687
[#1703]: https://github.com/amethyst/amethyst/pull/1703

## [0.10.0] - 2018-12

### Added

- Derive `PrefabData` for `CameraOrtho` component ([#1188])
- Partially migrate the project to Rust 2018. Full migration will be completed at some point after 2019-01-31 ([#1098])
- `SystemExt::pausable` for better ergonomics when pausing systems for specific states ([#1146]).
- `amethyst_test` test framework for ergonomic testing of Amethyst applications ([#1000])
- combinations of buttons triggering actions ([#1043])
- `UiPrefab` field `hidden: bool` to hide entities ([#1051])
- `PrefabData` can now be derived for many situations, see the book for more information ([#1035])
- Support for DirectionalLight and SpotLight in PBM pass. ([#1074], [#1081])
- `UiWidget` variant `Custom` for custom composited widgets ([#1112])
- `AssetLoaderSystemData` abstracts resources needed from `World` to do asset loading ([#1090])
- `amethyst_ui::get_default_font` supports loading system font from Path. ([#1108])
- Added render utilities to easily create `Material` and `Handle<Texture>`. ([#1126])
- Added `Callback` and `CallbackQueue` for use in asynchronous contexts. ([#1125])
- Added Trans event queue. Used to trigger state transitions from systems. Also used to trigger multiple state transitions at once. (For example, to `Trans::Pop` two states.) ([#1069])
- `sprite_camera_follow` example showing how to use a Camera that has a sprite Parent ([#1099])
- Added capabilities for the `DrawFlat2D` pass to draw `TextureHandle`s by themselves. Also added a simple example for this. ([#1153])
- Added a `Flipped` component which allows flipping sprites or images horizontally and vertically. ([#1153])
- Added transform constructor function `Transform::new()`. ([#1187])
- Implement generic `EventRetriggerSystem`, which enables dispatching new events as a reaction to other events ([#1189])

### Changed

- Minimum Rust version is now `1.31.0` &ndash; Rust 2018. ([#1224])
- `Transform::look_at` renamed to `Transform::face_towards` and behavior fixed. ([#1142])
- `Material` animations now directly use `Handle<Texture>` instead of using indirection. ([#1089])
- `SpriteRenderPrimitive::SpriteSheet` now takes `Handle<SpriteSheet>` instead of a `u64` ID. ([#1089])
- `nalgebra` is now the math library used by the engine. ([#1066])
- The `amethyst::renderer::Projection::orthographic` function has had its parameter order changed to match that of `nalgebra` ([#1066])
- `SpriteSheet` now use `TextureHandle` directly instead of a `u64` ID coupled with `MaterialTextureSet`. ([#1117])
- Updated `specs` to `0.14` and `specs-hierarchy` to `0.3`. ([#1122])
- Updated `winit` to `0.18` (see [Winit's changelog][winit_018]). ([#1131])
- Updated `glutin` to `0.19` (see [Glutin's changelog][glutin_019]). ([#1131])
- Renamed the `DrawSprite` pass to `DrawFlat2D` as it now handles both sprites and images without spritesheets. ([#1153])
- `BasicScenePrefab` deserialization now returns an error on invalid fields. ([#1164])
- Reordered arguments for `Transform::set_rotation_euler` to match nalgebra's Euler angles. ([#1052])
- Remove lifetimes from `SimpleState` ([#1198])
- Button interactions are now handled through an `EventRetriggerSystem`, specifically hover/click sounds and image/color changes ([#1189])

### Removed

- `SpriteSheetSet` is removed as it is no longer needed. ([#1089])
- `MaterialTextureSet` is removed as it is no longer needed. ([#1117])
- `amethyst::core::Orientation` has been removed because of limited use. ([#1066])
- `TimedDestroySystem` has been split into `DestroyAtTimeSystem` and `DestroyInTimeSystem`. ([#1129])
- Reverted [MacOS OpenGL workaround][#972] in favor of the upstream fix in `glutin`. ([#1184])
- `OnUiActionImage` and `OnUiActionSound` have been removed as they now work through `EventRetrigger`s ([#1189])

### Fixed

- `SpriteSheetFormat` converts pixel coordinates to texture coordinates on load. ([#1181])

[#1146]: https://github.com/amethyst/amethyst/pull/1146
[#1144]: https://github.com/amethyst/amethyst/pull/1144
[#1000]: https://github.com/amethyst/amethyst/pull/1000
[#1043]: https://github.com/amethyst/amethyst/pull/1043
[#1051]: https://github.com/amethyst/amethyst/pull/1051
[#1035]: https://github.com/amethyst/amethyst/pull/1035
[#1069]: https://github.com/amethyst/amethyst/pull/1069
[#1074]: https://github.com/amethyst/amethyst/pull/1074
[#1081]: https://github.com/amethyst/amethyst/pull/1081
[#1090]: https://github.com/amethyst/amethyst/pull/1090
[#1112]: https://github.com/amethyst/amethyst/pull/1112
[#1089]: https://github.com/amethyst/amethyst/pull/1089
[#1098]: https://github.com/amethyst/amethyst/pull/1098
[#1099]: https://github.com/amethyst/amethyst/pull/1099
[#1108]: https://github.com/amethyst/amethyst/pull/1108
[#1126]: https://github.com/amethyst/amethyst/pull/1126
[#1125]: https://github.com/amethyst/amethyst/pull/1125
[#1066]: https://github.com/amethyst/amethyst/pull/1066
[#1117]: https://github.com/amethyst/amethyst/pull/1117
[#1122]: https://github.com/amethyst/amethyst/pull/1122
[#1129]: https://github.com/amethyst/amethyst/pull/1129
[#1131]: https://github.com/amethyst/amethyst/pull/1131
[#1153]: https://github.com/amethyst/amethyst/pull/1153
[#1164]: https://github.com/amethyst/amethyst/pull/1164
[#1142]: https://github.com/amethyst/amethyst/pull/1142
[#1052]: https://github.com/amethyst/amethyst/pull/1052
[#1181]: https://github.com/amethyst/amethyst/pull/1181
[#1184]: https://github.com/amethyst/amethyst/pull/1184
[#1187]: https://github.com/amethyst/amethyst/pull/1187
[#1188]: https://github.com/amethyst/amethyst/pull/1188
[#1198]: https://github.com/amethyst/amethyst/pull/1198
[#1224]: https://github.com/amethyst/amethyst/pull/1224
[#1189]: https://github.com/amethyst/amethyst/pull/1189
[winit_018]: https://github.com/tomaka/winit/blob/v0.18.0/CHANGELOG.md#version-0180-2018-11-07
[glutin_019]: https://github.com/tomaka/glutin/blob/master/CHANGELOG.md#version-0190-2018-11-09

## [0.9.0] - 2018-10

### Added

- Added base networking implementation and the `amethyst_network` crate. ([#969])
- Support for debug lines using `DebugLines` pass, and `DebugLines` component or resource. ([#917], [#957])
- Added JsonFormat ([#950]).
- `SpriteRender` pass to draw sprites without using `Material` and `Mesh`. ([#829], [#830])
- Sprite animation uses the `SpriteRenderChannel`. ([#829], [#830])
- State::handle_event can now handle multiple types of events. ([#887])
- Added Named Component. ([#879])([#896])
- Support for progressive jpeg loading. ([#877])
- New `application_root_dir()` function in `amethyst_utils`. ([#831])
- Load node names for glTF prefabs. ([#905])
- Added automatic camera matrix resizing to allow clean screen resizes. ([#920])
- Added the Removal component to facilitate manual entity removal and scene cleaning. ([#920])
- Added DestroyAtTime and DestroyInTime components to easily destroy entities. ([#920])
- Support for loading TGA images. ([#934])
- GltfPrefab adds MeshData as a component on loaded entities. This is not configurable until the Prefab rework. ([#946])
- Added implementation of From<Vector3<f32>> for Transform which creates a Transform using Vector3 as the translation vector. ([#946])
- New vertices() method on MeshCreator trait. ([#946])
- Support for text alignment (align left, center, right). ([#965])
- Support for multiline text. ([#965])
- Added custom aspect ratio to OrthoCamera. ([#983])
- Added AntiStorage documentation to the book. ([#997])
- You can now stop the rotation of the FreeRotationSystem by setting HideCursor.hide value to false. ([#997])
- Support for logging to file, toggle for logging to stdout. ([#976], [#994])
- Added a `Hidden` Component, that hides a single entity, and a HideHierarchySystem that toggles `Hidden` on all children when used. ([#1001])
- Documentation for drawing sprites. ([#971])
- Added `shadow_update()` and `shadow_fixed_update()` to the `State` trait. ([#1006])
- Added configurable width for debug lines. ([#1016])
- Added `TextureMetadata::srgb_scale()` for default texture metadata with nearest filter. ([#1023])
- Added motivation to use Amethyst over gluing the building blocks yourself in the book. ([#1057])
- Added `Config::load_bytes` for reading configuration from raw bytes. ([#1067])

### Changed

- Sprites contain their dimensions and offsets to render them with the right size and desired position. ([#829], [#830])
- Texture coordinates for sprites are 1.0 at the top of the texture and 0.0 at the bottom. ([#829], [#830])
- Made get_camera public. ([#878])
- Simplified creating states with SimpleState and EmptyState. ([#887])
- Updated ProgressCounter to show loading errors. ([#892])
- Replaced the `imagefmt` crate with `image`. ([#877])
- Optimize Sprite rendering via batching. ([#902])
- Derive `Debug` and `PartialEq` for `amethyst_input::Axis`. ([#903], [#904])
- Updated `winit` to `0.17` (see [Winit's changelog][winit_017]). ([#906])
- Updated `glutin` to `0.18` (see [Glutin's changelog][glutin_018]). ([#906])
- Updated `gfx_window_glutin` to `0.26`. ([#906])
- Updated `hetseq` to `0.2`. ([#906])
- Removed unwraps from StateMachine ([#940])
- Renamed ArcBallMovementSystem to ArcBallRotationSystem. ([#946])
- Moved the ArcBallMovementSystem::get_axis method to amethyst_input/src/utils: get_input_axis_simple ([#946])
- Ui Y axis is now from bottom to top. ([#946])
- Fixed issue with global anchors not actually aligning ui elements and containers properly. ([#946])
- Fixed issue with ui events not triggering at times. ([#946])
- Reduced the complexity of the UiPass and associated shaders. ([#946])
- Added comments to UiPass and shaders explaining what is going on. ([#946])
- The z in UiTransformBuilder now defaults to 1 instead of 0, allowing to skip defining the z in the ui prefabs. ([#946])
- Added comments to ui prefab. ([#946])
- Summarized all `use amethyst::` statements to allow collapsing in IDE's. ([#974])
- `Application` now uses `EventReader`s to determine what events to send to the `State`s, more information in the `State`
  book chapter ([#996])
- Breaking: Refactor `TextureMetadata` so filter method and clamping can be configured more easily ([#981])
- Renamed `PrefabData` functions to be easier to understand ([#1008])

### Removed

- `LMenu` and `RMenu` key codes, following the `winit` update. ([#906])

### Fixed

- Material ids in GLTF loader caused multiple GLTF files to get incorrect materials applied. ([#915])
- Fix render gamma for most textures. ([#868])
- Joint entities can only be part of a single skin: Materials are not swapped anymore. ([#933])
- Fixed regression in sprite positioning after batching. ([#929])
- Now loading default fonts from the system for UiButton ([#964])
- Fixed single frame animation ([#1015])
- Improved compatibility with older drivers ([#1012])
- Forgotten `channel` field on `examples/ui` prefab ([#1024])
- `AssetPrefab` loaded files at an incorrect time ([#1020])
- Removed unreachable code in `TexturePrefab` ([#1020])
- Fix OpenGL not rendering on window creation due to `glutin` bug ([#972])
- Fix debug lines panic when no lines are rendered ([#1049])

[#829]: https://github.com/amethyst/amethyst/issues/829
[#830]: https://github.com/amethyst/amethyst/pull/830
[#879]: https://github.com/amethyst/amethyst/pull/879
[#878]: https://github.com/amethyst/amethyst/pull/878
[#887]: https://github.com/amethyst/amethyst/pull/887
[#892]: https://github.com/amethyst/amethyst/pull/892
[#877]: https://github.com/amethyst/amethyst/pull/877
[#878]: https://github.com/amethyst/amethyst/pull/878
[#896]: https://github.com/amethyst/amethyst/pull/896
[#831]: https://github.com/amethyst/amethyst/pull/831
[#902]: https://github.com/amethyst/amethyst/pull/902
[#905]: https://github.com/amethyst/amethyst/pull/905
[#920]: https://github.com/amethyst/amethyst/pull/920
[#903]: https://github.com/amethyst/amethyst/issues/903
[#904]: https://github.com/amethyst/amethyst/pull/904
[#906]: https://github.com/amethyst/amethyst/pull/906
[#915]: https://github.com/amethyst/amethyst/pull/915
[#868]: https://github.com/amethyst/amethyst/pull/868
[#917]: https://github.com/amethyst/amethyst/issues/917
[#933]: https://github.com/amethyst/amethyst/pull/933
[#929]: https://github.com/amethyst/amethyst/pull/929
[#934]: https://github.com/amethyst/amethyst/pull/934
[#940]: https://github.com/amethyst/amethyst/pull/940
[#946]: https://github.com/amethyst/amethyst/pull/946
[#950]: https://github.com/amethyst/amethyst/pull/950
[#957]: https://github.com/amethyst/amethyst/pull/957
[#964]: https://github.com/amethyst/amethyst/pull/964
[#965]: https://github.com/amethyst/amethyst/pull/965
[#969]: https://github.com/amethyst/amethyst/pull/969
[#983]: https://github.com/amethyst/amethyst/pull/983
[#971]: https://github.com/amethyst/amethyst/pull/971
[#972]: https://github.com/amethyst/amethyst/issue/972
[#974]: https://github.com/amethyst/amethyst/pull/974
[#976]: https://github.com/amethyst/amethyst/pull/976
[#981]: https://github.com/amethyst/amethyst/pull/981
[#994]: https://github.com/amethyst/amethyst/pull/994
[#996]: https://github.com/amethyst/amethyst/pull/996
[#997]: https://github.com/amethyst/amethyst/pull/997
[#1001]: https://github.com/amethyst/amethyst/pull/1001
[#1006]: https://github.com/amethyst/amethyst/pull/1006
[#1008]: https://github.com/amethyst/amethyst/pull/1008
[#1012]: https://github.com/amethyst/amethyst/pull/1012
[#1015]: https://github.com/amethyst/amethyst/pull/1015
[#1016]: https://github.com/amethyst/amethyst/pull/1016
[#1024]: https://github.com/amethyst/amethyst/pull/1024
[#1020]: https://github.com/amethyst/amethyst/pull/1020
[#1023]: https://github.com/amethyst/amethyst/pull/1023
[#1057]: https://github.com/amethyst/amethyst/pull/1057
[#1049]: https://github.com/amethyst/amethyst/pull/1049
[#1067]: https://github.com/amethyst/amethyst/pull/1067
[winit_017]: https://github.com/tomaka/winit/blob/master/CHANGELOG.md#version-0172-2018-08-19
[glutin_018]: https://github.com/tomaka/glutin/blob/master/CHANGELOG.md#version-0180-2018-08-03

## [0.8.0] - 2018-08

### Added

- UI `ScaleMode` is now functional, permitting percentage based `UiTransform`s. ([#774])
- Add serde trait derives to many core components ([#760])
- Add a generic asset `Format` for `ron` files ([#760])
- Improve error handling for asset loading ([#773])
- Add bundle for the arc ball camera ([#770])
- Add utility functions for dealing with common input ([#759])
- Add alpha cutoff support to the PBR shader ([#756])
- Basic renderer setup helper function ([#771])
- Shape mesh generators ([#777])
- Derive `PartialEq` for `SpriteSheet` ([#789])
- Add core support for Prefabs ([#716])
- Add shape prefab support ([#785])
- Specialised UI prefab format ([#786])
- Add generation of normals/tangents in GLTF ([#784])
- Localisation using FTL files and the fluent-rs library ([#663])
- Add basic scene prefab ([#791])
- Improve ergonomics of examples ([#793])
- Beginner-friendly utilities for sprite rendering ([#804])
- Derive `PartialEq` for `MaterialPrimitive` ([#809])
- Make `with_bindings_from_file` return a Result ([#811])
- Logger initialization is now optional and can be enabled with a call to `amethyst::start_logger()` ([#815])
- Gamepad support with optional builtin SDL controller event source ([#818])
- Promote `UiButton` to a fundamental Ui component ([#798])

### Changed

- UI systems will now never overwrite your local `UiTransform` values ([#774])
- Global `UiTransform` values are no longer writable ([#774])
- `UiResize` refactored to be more user friendly and more helpful ([#774])
- `Anchored` and `Stretched` components have been folded into `UiTransform` ([#774])
- Refactored asset loading so `Processor`s can defer storage insertion ([#760])
- Moved `MaterialTextureSet` to the renderer crate ([#760])
- Use `fresnel` function in PBR shader ([#772])
- Remove boilerplate for `run` + `main` in examples ([#764])
- Update dependencies ([#752], [#751], [#817])
- Formalized and documented support for overriding the global logger ([#776])
- Refactor GLTF loader to use prefabs ([#784])
- Point lights use `GlobalTransform` for positioning rather than a separate `center` ([#794])
- Point lights now require a `GlobalTransform` component to be included in rendering ([#794])
- `amethyst_input::input_handler::{keys_that_are_down, mouse_buttons_that_are_down, scan_codes_that_are_down, buttons_that_are_down}` now all return `impl Iterator` instead of concrete wrapper types ([#816])
- Renamed is_key to is_key_down and fixed example to react when the key is pressed instead of released. ([#822])
- SpriteRenderData now allows to retrieve the MeshHandle and Material before inserting them into an entity. ([#825])
- Update the pong tutorial + changelog for SpriteRenderData. ([#805])
- Loosen up generic type bounds for InputBundle. ([#808])

### Removed

- Remove `amethyst_input::{KeyCodes, ScanCodes, MouseButtons, Buttons}` in favor of `impl trait` ([#816])

### Fixed

- Resizing fixed on OSX ([#767])
- Fix color format ([#766])
- Remove individual example READMEs ([#758])
- Log an error if a pass tries to render a mesh with incompatible vertex buffers ([#749])
- Standardize vsync across examples ([#746])
- Minor Pong tutorial fixes. ([#807])
- Fix wrong resource paths in examples. ([#812])

[#663]: https://github.com/amethyst/amethyst/pull/663
[#746]: https://github.com/amethyst/amethyst/pull/746
[#749]: https://github.com/amethyst/amethyst/pull/749
[#751]: https://github.com/amethyst/amethyst/pull/751
[#752]: https://github.com/amethyst/amethyst/pull/752
[#756]: https://github.com/amethyst/amethyst/pull/756
[#758]: https://github.com/amethyst/amethyst/pull/758
[#759]: https://github.com/amethyst/amethyst/pull/759
[#760]: https://github.com/amethyst/amethyst/pull/760
[#764]: https://github.com/amethyst/amethyst/pull/764
[#766]: https://github.com/amethyst/amethyst/pull/766
[#767]: https://github.com/amethyst/amethyst/pull/767
[#770]: https://github.com/amethyst/amethyst/pull/770
[#771]: https://github.com/amethyst/amethyst/pull/771
[#772]: https://github.com/amethyst/amethyst/pull/772
[#773]: https://github.com/amethyst/amethyst/pull/773
[#774]: https://github.com/amethyst/amethyst/pull/774
[#777]: https://github.com/amethyst/amethyst/pull/777
[#776]: https://github.com/amethyst/amethyst/pull/776
[#798]: https://github.com/amethyst/amethyst/pull/798
[#716]: https://github.com/amethyst/amethyst/pull/716
[#784]: https://github.com/amethyst/amethyst/pull/784
[#785]: https://github.com/amethyst/amethyst/pull/785
[#786]: https://github.com/amethyst/amethyst/pull/786
[#791]: https://github.com/amethyst/amethyst/pull/791
[#789]: https://github.com/amethyst/amethyst/pull/789
[#793]: https://github.com/amethyst/amethyst/pull/793
[#804]: https://github.com/amethyst/amethyst/pull/804
[#805]: https://github.com/amethyst/amethyst/pull/805
[#807]: https://github.com/amethyst/amethyst/pull/807
[#808]: https://github.com/amethyst/amethyst/pull/808
[#809]: https://github.com/amethyst/amethyst/pull/809
[#811]: https://github.com/amethyst/amethyst/pull/811
[#794]: https://github.com/amethyst/amethyst/pull/794
[#812]: https://github.com/amethyst/amethyst/pull/812
[#816]: https://github.com/amethyst/amethyst/pull/816
[#815]: https://github.com/amethyst/amethyst/pull/815
[#817]: https://github.com/amethyst/amethyst/pull/817
[#818]: https://github.com/amethyst/amethyst/pull/818
[#822]: https://github.com/amethyst/amethyst/pull/822
[#825]: https://github.com/amethyst/amethyst/pull/825

## [0.7.0] - 2018-05

### Added

- Documentation for Animation crate ([#631]).
- Support for rendering sprites ([#638]).
- Fly Camera ([#578]).
- UI Layouts ([#591]).
- UI Events ([#580]).
- Introduce a generic animation system, with support for both transform and texture animation ([#558]), ([#566]), ([#567]), ([#569]), ([#570]), ([#611]), ([#641]), ([#644])
- Add transparency support to core passes ([#543]), ([#574]), ([#584])
- Add vertex skinning ([#545]), ([#619])
- Expose a basic visibility ordering system, with the ability to swap in better replacement systems ([#595])
- Audio `Output` is now added directly rather than as an `Option`, should now be fetched with `Option<Read<'a, Output>>` ([#679])
- New nightly feature that enables `shred`s nightly feature ([#689])
- `Transform` refactored, and added lots of utility functions ([#660])
- Add new raw mouse events for use with camera rotation ([#699])
- Add UiButtons and UiButtonBuilder ([#613])
- Add arc ball camera ([#700])

### Changed

- Update dependencies to the newest versions: cgmath, winit, glutin, gfx, gfx_glyph ([#527]), ([#572]), ([#648])
- Rodio updated to 0.7 ([#676])
- Refactored bundles to only contain `System`s ([#675])
- Refactor to use new specs, major breakage! ([#674]), ([#679]), ([#683]), ([#662]).
- Upgrade to winit 1.13.1 ([#698])
- Refactor game data, permit greater extensibility ([#691])
- Disable multisampling on all examples, and add a single example with multisampling on ([#671])

### Fixed

- Asset loading tolerates paths constructed using back slashes ([#623]).
- Pong text alignment ([#621]).
- Updated book introduction ([#588]).
- Renderable runtime crash ([#586]).

[#580]: https://github.com/amethyst/amethyst/pull/580
[#591]: https://github.com/amethyst/amethyst/pull/591
[#578]: https://github.com/amethyst/amethyst/pull/578
[#586]: https://github.com/amethyst/amethyst/pull/586
[#588]: https://github.com/amethyst/amethyst/pull/588
[#631]: https://github.com/amethyst/amethyst/pull/631
[#638]: https://github.com/amethyst/amethyst/pull/638
[#623]: https://github.com/amethyst/amethyst/pull/623
[#621]: https://github.com/amethyst/amethyst/pull/621
[#558]: https://github.com/amethyst/amethyst/pull/558
[#566]: https://github.com/amethyst/amethyst/pull/566
[#567]: https://github.com/amethyst/amethyst/pull/567
[#569]: https://github.com/amethyst/amethyst/pull/569
[#570]: https://github.com/amethyst/amethyst/pull/570
[#611]: https://github.com/amethyst/amethyst/pull/611
[#641]: https://github.com/amethyst/amethyst/pull/641
[#644]: https://github.com/amethyst/amethyst/pull/644
[#543]: https://github.com/amethyst/amethyst/pull/543
[#574]: https://github.com/amethyst/amethyst/pull/574
[#584]: https://github.com/amethyst/amethyst/pull/584
[#545]: https://github.com/amethyst/amethyst/pull/545
[#619]: https://github.com/amethyst/amethyst/pull/619
[#527]: https://github.com/amethyst/amethyst/pull/527
[#572]: https://github.com/amethyst/amethyst/pull/572
[#648]: https://github.com/amethyst/amethyst/pull/648
[#595]: https://github.com/amethyst/amethyst/pull/595
[#679]: https://github.com/amethyst/amethyst/pull/679
[#675]: https://github.com/amethyst/amethyst/pull/675
[#676]: https://github.com/amethyst/amethyst/pull/676
[#674]: https://github.com/amethyst/amethyst/pull/674
[#679]: https://github.com/amethyst/amethyst/pull/679
[#683]: https://github.com/amethyst/amethyst/pull/683
[#660]: https://github.com/amethyst/amethyst/pull/660
[#671]: https://github.com/amethyst/amethyst/pull/671
[#689]: https://github.com/amethyst/amethyst/pull/689
[#691]: https://github.com/amethyst/amethyst/pull/691
[#698]: https://github.com/amethyst/amethyst/pull/698
[#699]: https://github.com/amethyst/amethyst/pull/699
[#662]: https://github.com/amethyst/amethyst/pull/662
[#613]: https://github.com/amethyst/amethyst/pull/613
[#700]: https://github.com/amethyst/amethyst/pull/700

## [0.5.1] - 2017-08-30

- Fix syntax highlighting in documentation.

## [0.5.0] - 2017-08-29

### Added

- Add audio support ([#265])

### Changed

- Asset management rewrite (pull request [#244]).
- Use RON as config format ([#269])
- Overhaul input system ([#247]), ([#261]), and ([#274])
- Total overhaul of the game renderer ([#285])

[#244]: https://github.com/amethyst/amethyst/pull/244
[#247]: https://github.com/amethyst/amethyst/pull/247
[#261]: https://github.com/amethyst/amethyst/pull/261
[#265]: https://github.com/amethyst/amethyst/pull/265
[#269]: https://github.com/amethyst/amethyst/pull/269
[#274]: https://github.com/amethyst/amethyst/pull/274
[#285]: https://github.com/amethyst/amethyst/pull/285

## [0.4.3] - 2017-06-03

### Added

- Add mouse button events to `InputHandler` (pull request [#181]).
- Built-in application profiler using [`thread_profiler`][tp] (pull request
  [#212]).
- Screenshots for all in-repo examples (pull request [#213]).
- Pre-commit hook to automate local testing for commits (pull request [#228]).

### Changed

- Changes to `CONTRIBUTING.md` (pull requests [#206], [#226]).
- Update to `specs` 0.8.1 (pull request [#219]).

### Fixed

- Fix deferred rendering in renderable example (pull request [#211]).
- Fix AppVeyor curl command (pull request [#217]).
- Ignore IntelliJ IDEA project files (pull request [#218]).
- Fix `InputHandler` key press bug (pull request [#227]).
- Fix CRLF normalization on extensionless files (pull request [#207]).
- Update code to latest template (pull request [#215]).

[#181]: https://github.com/amethyst/amethyst/pull/181
[#206]: https://github.com/amethyst/amethyst/pull/206
[#207]: https://github.com/amethyst/amethyst/pull/207
[#211]: https://github.com/amethyst/amethyst/pull/211
[#212]: https://github.com/amethyst/amethyst/pull/212
[#213]: https://github.com/amethyst/amethyst/pull/213
[#215]: https://github.com/amethyst/amethyst/pull/215
[#217]: https://github.com/amethyst/amethyst/pull/217
[#218]: https://github.com/amethyst/amethyst/pull/218
[#219]: https://github.com/amethyst/amethyst/pull/219
[#226]: https://github.com/amethyst/amethyst/pull/226
[#228]: https://github.com/amethyst/amethyst/pull/228
[#227]: https://github.com/amethyst/amethyst/pull/227
[tp]: https://github.com/glennw/thread_profiler

## [0.4.2] - 2017-03-07

### Added

- Allow loading configuration files directly from strings.
- Add `#[derive(Default)]` for some types in ECS module.
- Add Ilya Bogdanov, Konstantin Zverev, and Scott Corbeil to `AUTHORS.md`.

### Changed

- Implement some clippy suggestions.
- Use `FnvHasher` instead of Rust's default SipHash implementation for better
  performance.

### Fixed

- Correct the quick example given in `README.md`.
- Replace constant paddle width with actual value in Pong example.
- Minor fix of line numbers in link in `CONTRIBUTING.md`.
- Add backticks around word in doc comment within `input.rs`.
- Match `Stopwatch` behavior to API documentation.
- Fix AppVeyor build failures due to `timing.rs` test failure.

## [0.4.1] - 2017-02-10

### Added

- Make `CONTRIBUTING.md` have teeth by enabling `#[deny(missing_docs)]`.
- Add lots of shiny new API documentation.
- Convert `amethyst` crate into a workspace.
- Add Travis and Appveyor badges to Cargo manifests.

### Changed

- Bump `amethyst` to version 0.4.1, `amethyst_renderer` to 0.4.1, and
  `amethyst_config` to 0.2.1.
- Temporarily disable `cargo fmt` checking in Travis due to panics.
- Update to `dds` 0.4.
- Update to `gfx` 0.14, fix breaking changes relating to shaders, PSO, and
  module layout changes.
- Update to `gfx_device_gl` 0.13.
- Update to `gfx_window_glutin` 0.14.
- Update to `glutin` 0.7.
- Improve quality of existing doc comments.
- Implement `Deref` and `DerefMut` into `glutin::Event` for `WindowEvent`.
- Re-export contents of `engine` to top-level and make module private.
- Shorten certain variable names to help combat rightward drift.
- Update `.travis.yml` and `appveyor.yml` to use `cargo test --all` instead of
  specifying explicit crates.
- Rename `06_assets` to `05_assets`.
- Make Git line endings consistent for source and config files throughout the
  repo.
- Process entire codebase through `cargo fmt`.
- Improve wording and formatting in `CONTRIBUTING.md` and in `README.md`.

### Removed

- Delete `rustfmt.toml` from `amethyst_renderer`.
- Delete outdated example from `amethyst_renderer`.
- Delete redundant `extern crate` directives outside of `lib.rs`.

## [0.4.0] - 2017-02-07

### Added

- Add transform system, transform components, light components, `specs`
  resources (camera, input handler, game time counter, screen dimensions, event
  handling).
- Make mesh primitives with [genmesh][gm].
- Add basic asset management.
  - Add support for Wavefront OBJ assets with [wavefront_obj][wo], and
    texture loading with [imagefmt][if].
  - Add support for DirectDraw surfaces (.dds files).
- Moar examples! Oh, and we have a [basic pong game][pg] too.
- Fix several `unused_variables` and `unused_mut` warnings.
- Add gitattributes to prevent line-ending conversion for binary files.
- Add lots of API documentation.

[gm]: https://github.com/gfx-rs/genmesh
[wo]: https://github.com/PistonDevelopers/wavefront_obj
[if]: https://github.com/lgvz/imagefmt
[pg]: examples/pong/

### Changed

- Relicense under the terms of both MIT/Apache-2.0.
- Revamp `amethyst_renderer`
  - Graphics backend chosen at compile time using features.
  - Add specular lighting, switching propagation -> attenuation.
- Update instructions for generating a new project using Cargo templates.
- Scale number of `specs` threads according to system core count.
- Improve Travis CI build speeds.
- Rewrite `Stopwatch` to be an enum.
- Update contribution guidelines and change log.
- Update book to reflect new API changes.
- Update dependency versions.

### Removed

- Remove `amethyst_ecs` crate in favor of using `specs` directly.
- Remove `amethyst_context` and refactor to greatly improve performance.
- Remove unused lights from included forward and deferred renderer pipelines.
- Remove dependency on `time` crate.

## [0.3.1] - 2016-09-07

### Fixed

- Fixed broken API reference link in `README.md`.
- amethyst.rs book: link to API reference broken (issue [#86]).
- Master branch no longer builds on beta/nightly Rust (issue [#94]).

[#86]: https://github.com/amethyst/amethyst/issues/86
[#94]: https://github.com/amethyst/amethyst/issues/94

## 0.3.0 - 2016-03-31

### Added

- Initial version of `amethyst_ecs` crate (issue [#37]).
- Add Gitter webhooks support to Travis (issue [#27]).

### Changed

- Update `amethyst_renderer` crate slightly (issue [#37]).
- Remove `publish.sh` script since website repo handles docs now (issue [#27]).
- Updated contribution guidelines on submitting code (issue [#37]).

### Fixed

- Update broken links for website, wiki, chat, and blog (issue [#27]).

[#27]: https://github.com/amethyst/amethyst/issues/27
[#37]: https://github.com/amethyst/amethyst/issues/37

## 0.2.1 (2016-01-27)

### Changed

- Add keywords to sub-crates.
- Remove reference to missing README file from `amethyst_engine`

## 0.2.0 (2016-01-27) [YANKED]

### Added

- Pass slice references to functions instead of `&Vec<T>`.
- Add state machine unit tests (issue [#9], pull request [#15])

### Changed

- Mention nightly Rust in "Hello World" tutorial (issue [#11], pull request
  [#12])
- Split amethyst` into separate sub-crates (issue [#13], pull request [#14])
- Update example to reflect API changes
- Depend on gfx-rs to reduce workload and foster cooperation, removed old
  renderer backend code

[#9]: https://github.com/amethyst/amethyst/issues/9
[#11]: https://github.com/amethyst/amethyst/issues/11
[#12]: https://github.com/amethyst/amethyst/issues/12
[#13]: https://github.com/amethyst/amethyst/issues/13
[#14]: https://github.com/amethyst/amethyst/issues/14
[#15]: https://github.com/amethyst/amethyst/issues/15

## 0.1.4 - 2016-01-10

### Added

- Stabilize state machine API (pull request [#6]).
  - Implement pushdown automaton state machine.
  - Implement state transitions.

### Changed

- Remove standardized `State` constructor (pull request [#6]).
- Update book and doc comments.

[#6]: https://github.com/amethyst/amethyst/issues/6

### Fixed

- Fix unreachable shutdown statement bug (issue [#5]).

[#5]: https://github.com/amethyst/amethyst/issues/5

## 0.1.3 - 2016-01-09

### Changed

- Clean up use statements.
- Renderer design progress (issue [#7]).
  - Split `ir.rs` and `frontend.rs` into separate files.
  - Frontend
    - Objects and Lights (enums) are now structs impl'ing `Renderable` trait.
    - `Frame` is a container of `Renderable` trait objects.
    - Start compiling library of common objects and light types.
  - Intermediate Representation
    - Move GPU state modeling out of Backend and into IR.
    - CommandBuffers are now directly sortable.
    - CommandQueue now takes in CommandBuffers directly
  - Backend
    - Consolidate traits into one short file.

[#7]: https://github.com/amethyst/amethyst/issues/7

## 0.1.1 - 2016-01-06

### Added

- Add `Frame::with_data` constructor to renderer.

### Changed

- Hide engine submodule, reexport desired contents as public.
- Updated hello_world.rs to new API.
- Significantly expanded Amethyst book and doc comments.

## 0.1.0 - 2016-01-03

- Initial release

[unreleased]: https://github.com/amethyst/amethyst/compare/v0.13.2...HEAD
[0.13.1]: https://github.com/amethyst/amethyst/compare/v0.13.1...v0.13.2
[0.13.1]: https://github.com/amethyst/amethyst/compare/v0.13.0...v0.13.1
[0.13.0]: https://github.com/amethyst/amethyst/compare/v0.12.0...v0.13.0
[0.12.0]: https://github.com/amethyst/amethyst/compare/v0.11.0...v0.12.0
[0.11.0]: https://github.com/amethyst/amethyst/compare/v0.10.0...v0.11.0
[0.10.0]: https://github.com/amethyst/amethyst/compare/v0.9.0...v0.10.0
[0.9.0]: https://github.com/amethyst/amethyst/compare/v0.8.0...v0.9.0
[0.8.0]: https://github.com/amethyst/amethyst/compare/v0.7.0...v0.8.0
[0.7.0]: https://github.com/amethyst/amethyst/compare/v0.5.1...v0.7.0
[0.5.1]: https://github.com/amethyst/amethyst/compare/v0.5.0...v0.5.1
[0.5.0]: https://github.com/amethyst/amethyst/compare/v0.4.3...v0.5.0
[0.4.3]: https://github.com/amethyst/amethyst/compare/v0.4.2...v0.4.3
[0.4.2]: https://github.com/amethyst/amethyst/compare/v0.4.1...v0.4.2
[0.4.1]: https://github.com/amethyst/amethyst/compare/v0.4...v0.4.1
[0.4.0]: https://github.com/amethyst/amethyst/compare/v0.3.1...v0.4
[0.3.1]: https://github.com/amethyst/amethyst/compare/v0.3...v0.3.1<|MERGE_RESOLUTION|>--- conflicted
+++ resolved
@@ -38,11 +38,8 @@
 
 - Tilemap rotation was incorrect and not transposed. Fixed and uses component rotation. ([#1974])
 - `Config` types no longer require a `Default` impl ([#1989])
-<<<<<<< HEAD
+- Fixed Incorrect path for sprite_camera_follow example ([#2004])
 - Fixed an incorrect dimensions being used in Tile Encoders, causing bad lookups in assymetric maps in any Z-level besides 0 ([#2017])
-=======
-- Fixed Incorrect path for sprite_camera_follow example ([#2004])
->>>>>>> c5c05d38
 
 ### Security
 
@@ -55,12 +52,9 @@
 [#1984]: https://github.com/amethyst/amethyst/pull/1984
 [#1986]: https://github.com/amethyst/amethyst/pull/1986
 [#1989]: https://github.com/amethyst/amethyst/pull/1989
-<<<<<<< HEAD
-[#2017]: https://github.com/amethyst/amethyst/pull/2017
-=======
 [#2005]: https://github.com/amethyst/amethyst/pull/2005
 [#2004]: https://github.com/amethyst/amethyst/pull/2004
->>>>>>> c5c05d38
+[#2017]: https://github.com/amethyst/amethyst/pull/2017
 
 ## [0.13.3] - 2019-10-4
 
